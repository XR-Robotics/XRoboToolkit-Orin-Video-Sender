# XRoboToolkit-Orin-Video-Sender
Video Previewer/Encoder/Sender on Nvidia Jetson Orin Platform

![Screenshot](Docs/screenshot.png)
> Sender (Webcam): `./OrinVideoSender --preview --send --server 192.168.1.176 --port 12345`

> Receiver (Video-Viewer): TCP - 192.168.1.176 - 12345 - 1280x720

## Features

- Support Webcam and ZED cameras
- Preview
- H264 Encoding (via GStreamer)
- TCP/UDP sending w/ and w/o ASIO


## How to

- Setup necessary environment on Orin

- Build
```
# Update `Makefile` to choose the protocol [TCP/UDP], camera type [Webcam/ZED], w/ or w/o ASIO.
# Default: TCP w/o asio.

make

./OrinVideoSender --help
<<<<<<< HEAD

# Listen to coming command from VR, 192.168.1.153 is the Orin IP address
# Add `--preview` to show the video on Orin if necessary 
./OrinVideoSender --listen 192.168.1.153:13579

# Direct send the video stream # 192.168.1.176 is the VR headset IP
# Add `--preview` to show the video on Orin if necessary 
./OrinVideoSender --send --server 192.168.1.176 --port 12345
=======
>>>>>>> 1cd90249
```

## One More Thing 

- For software encoding ffmpeg, please refer to [RobotVisionTest](https://github.com/XR-Robotics/RobotVision-PC/tree/main/VideoTransferPC/RobotVisionTest).

> Note: Hardware ffmpeg encoding is not availalbe yet.

> Note: Jetson Multimedia API is not in use yet.

- For encoded h264 stream receiver, please refer to [VideoPlayer](https://github.com/XR-Robotics/RobotVision-PC/tree/main/VideoTransferPC/VideoPlayer) [TCP Only].

- For a general video player, please refer to [Video-Viewer](https://github.com/XR-Robotics/XRoboToolkit-Native-Video-Viewer) [TCP/UDP].

- The encoded h264 stream can be also played in [Unity-Client](https://github.com/XR-Robotics/XRoboToolkit-Unity-Client) [TCP Only].<|MERGE_RESOLUTION|>--- conflicted
+++ resolved
@@ -26,7 +26,6 @@
 make
 
 ./OrinVideoSender --help
-<<<<<<< HEAD
 
 # Listen to coming command from VR, 192.168.1.153 is the Orin IP address
 # Add `--preview` to show the video on Orin if necessary 
@@ -35,8 +34,6 @@
 # Direct send the video stream # 192.168.1.176 is the VR headset IP
 # Add `--preview` to show the video on Orin if necessary 
 ./OrinVideoSender --send --server 192.168.1.176 --port 12345
-=======
->>>>>>> 1cd90249
 ```
 
 ## One More Thing 
